--- conflicted
+++ resolved
@@ -53,7 +53,6 @@
     }
 }
 
-<<<<<<< HEAD
 impl SolverWithSolutionParsing for CbcSolver {
     fn read_specific_solution(&self, f: &File) -> Result<(Status, HashMap<String, f32>), String> {
         let mut vars_value: HashMap<_, _> = HashMap::new();
@@ -62,14 +61,14 @@
         let mut buffer = String::new();
         let _ = file.read_line(&mut buffer);
 
-        let status = if let Some(status_line) = buffer.split_whitespace().next() {
-            match status_line.split_whitespace().next() {
-                Some("Optimal") => Status::Optimal,
+        let status = if let Some(status) = buffer.split_whitespace().next() {
+            match status {
+                "Optimal" => Status::Optimal,
                 // Infeasible status is either "Infeasible" or "Integer infeasible"
-                Some("Infeasible") | Some("Integer") => Status::Infeasible,
-                Some("Unbounded") => Status::Unbounded,
+                "Infeasible" | "Integer" => Status::Infeasible,
+                "Unbounded" => Status::Unbounded,
                 // "Stopped" can be "on time", "on iterations", "on difficulties" or "on ctrl-c"
-                Some("Stopped") => Status::SubOptimal,
+                "Stopped" => Status::SubOptimal,
                 _ => Status::NotSolved,
             }
         } else {
@@ -80,28 +79,6 @@
             let mut result_line: Vec<_> = l.split_whitespace().collect();
             if result_line[0] == "**" {
                 result_line.remove(0);
-=======
-    pub fn read_solution(&self) -> Result<(Status, HashMap<String, f32>), String> {
-        fn read_specific_solution(f: &File) -> Result<(Status, HashMap<String, f32>), String> {
-            let mut vars_value: HashMap<_, _> = HashMap::new();
-
-            let mut file = BufReader::new(f);
-            let mut buffer = String::new();
-            let _ = file.read_line(&mut buffer);
-
-            let status = if let Some(status) = buffer.split_whitespace().next() {
-                match status {
-                    "Optimal" => Status::Optimal,
-                    // Infeasible status is either "Infeasible" or "Integer infeasible"
-                    "Infeasible" | "Integer" => Status::Infeasible,
-                    "Unbounded" => Status::Unbounded,
-                    // "Stopped" can be "on time", "on iterations", "on difficulties" or "on ctrl-c"
-                    "Stopped" => Status::SubOptimal,
-                    _ => Status::NotSolved,
-                }
-            } else {
-                return Err("Incorrect solution format".to_string());
->>>>>>> 2eefb4f0
             };
             if result_line.len() == 4 {
                 match result_line[2].parse::<f32>() {
