extern crate lp_modeler;

use lp_modeler::operations::{LpOperations};
use lp_modeler::problem::{LpProblem, LpObjective};
use lp_modeler::variables::{LpVariable, LpType};
use lp_modeler::solvers::*;

fn main() {


    let ref a = LpVariable::new("a", LpType::Integer);
    let ref b = LpVariable::new("b", LpType::Integer);
    let ref c = LpVariable::new("c", LpType::Integer);

    let mut problem = LpProblem::new("Problem", LpObjective::Maximize);

    problem += 10.0 * a + 20.0 * b + 5 * c;

    problem += (500*a + 1200*b + 1500*c).le(10000);
    problem += (a).le(b);
    problem += b.le(4);
    problem += c.ge(1);

<<<<<<< HEAD
    let res = problem.solve();
    problem.write_lp("toto.lp");
    println!("{:?}", res);
=======
    problem.write_lp("toto.lp");
>>>>>>> 8d253612

    match problem.solve(Solver::Cbc) {
        Ok((status, res)) => {
            println!("Status {:?}", status);
            for r in res.iter() {
                println!("value of {} = {}", r.0, r.1);
            }
        },
        Err(msg) => println!("{}", msg),
    }

}<|MERGE_RESOLUTION|>--- conflicted
+++ resolved
@@ -21,13 +21,7 @@
     problem += b.le(4);
     problem += c.ge(1);
 
-<<<<<<< HEAD
-    let res = problem.solve();
     problem.write_lp("toto.lp");
-    println!("{:?}", res);
-=======
-    problem.write_lp("toto.lp");
->>>>>>> 8d253612
 
     match problem.solve(Solver::Cbc) {
         Ok((status, res)) => {
